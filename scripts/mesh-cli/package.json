--- conflicted
+++ resolved
@@ -3,11 +3,7 @@
   "description": "A quick and easy way to bootstrap your dApps on Cardano using Mesh.",
   "homepage": "https://meshjs.dev",
   "author": "MeshJS",
-<<<<<<< HEAD
-  "version": "1.9.0-beta.22",
-=======
   "version": "1.9.0-beta.24",
->>>>>>> e7da6355
   "license": "Apache-2.0",
   "type": "module",
   "main": "./dist/index.cjs",
