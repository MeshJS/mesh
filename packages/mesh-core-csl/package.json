{
  "name": "@meshsdk/core-csl",
  "version": "1.7.3",
  "description": "",
  "main": "./dist/index.cjs",
  "module": "./dist/index.js",
  "types": "./dist/index.d.ts",
  "type": "module",
  "exports": {
    ".": {
      "import": "./dist/index.js",
      "require": "./dist/index.cjs",
      "types": "./dist/index.d.ts"
    }
  },
  "files": [
    "dist/**"
  ],
  "scripts": {
    "build:docs": "typedoc src/index.ts --json ../../apps/docs/src/data/mesh-core-csl.json",
    "build:mesh": "tsup src/index.ts --format esm,cjs --dts",
    "clean": "rm -rf .turbo && rm -rf dist && rm -rf node_modules",
    "dev": "tsup src/index.ts --format esm,cjs --watch --dts",
    "format": "prettier --check . --ignore-path ../../.gitignore",
    "lint": "eslint",
    "pack": "npm pack --pack-destination=./dist",
    "test": "jest"
  },
  "browser": {
    "@sidan-lab/sidan-csl-rs-nodejs": "@sidan-lab/sidan-csl-rs-browser"
  },
  "devDependencies": {
    "@meshsdk/configs": "*",
    "@types/json-bigint": "^1.0.4",
    "eslint": "^8.57.0",
    "ts-jest": "^29.1.4",
    "tsup": "^8.0.2",
    "typescript": "^5.3.3"
  },
  "dependencies": {
<<<<<<< HEAD
    "@meshsdk/common": "1.7.1",
    "@sidan-lab/sidan-csl-rs-browser": "0.8.2",
    "@sidan-lab/sidan-csl-rs-nodejs": "0.8.2",
=======
    "@meshsdk/common": "1.7.3",
    "@sidan-lab/sidan-csl-rs-browser": "0.8.0",
    "@sidan-lab/sidan-csl-rs-nodejs": "0.8.0",
>>>>>>> c1a487e9
    "json-bigint": "^1.0.0"
  },
  "prettier": "@meshsdk/configs/prettier",
  "publishConfig": {
    "access": "public"
  },
  "license": "Apache-2.0",
  "keywords": [
    "cardano",
    "ada",
    "web3",
    "blockchain",
    "sdk"
  ]
}<|MERGE_RESOLUTION|>--- conflicted
+++ resolved
@@ -38,15 +38,9 @@
     "typescript": "^5.3.3"
   },
   "dependencies": {
-<<<<<<< HEAD
-    "@meshsdk/common": "1.7.1",
+    "@meshsdk/common": "1.7.3",
     "@sidan-lab/sidan-csl-rs-browser": "0.8.2",
     "@sidan-lab/sidan-csl-rs-nodejs": "0.8.2",
-=======
-    "@meshsdk/common": "1.7.3",
-    "@sidan-lab/sidan-csl-rs-browser": "0.8.0",
-    "@sidan-lab/sidan-csl-rs-nodejs": "0.8.0",
->>>>>>> c1a487e9
     "json-bigint": "^1.0.0"
   },
   "prettier": "@meshsdk/configs/prettier",
