--- conflicted
+++ resolved
@@ -31,7 +31,6 @@
   },
   "devDependencies": {
     "@meshsdk/configs": "*",
-    "@meshsdk/provider": "*",
     "@types/json-bigint": "^1.0.4",
     "eslint": "^8.57.0",
     "ts-jest": "^29.1.4",
@@ -39,11 +38,7 @@
     "typescript": "^5.3.3"
   },
   "dependencies": {
-<<<<<<< HEAD
-    "@meshsdk/common": "1.7.9",
-=======
     "@meshsdk/common": "1.7.10",
->>>>>>> ff89007b
     "@sidan-lab/sidan-csl-rs-browser": "0.9.4",
     "@sidan-lab/sidan-csl-rs-nodejs": "0.9.4",
     "json-bigint": "^1.0.0"
