{
  "name": "@meshsdk/core-csl",
  "version": "1.7.7",
  "description": "",
  "main": "./dist/index.cjs",
  "module": "./dist/index.js",
  "types": "./dist/index.d.ts",
  "type": "module",
  "exports": {
    ".": {
      "import": "./dist/index.js",
      "require": "./dist/index.cjs",
      "types": "./dist/index.d.ts"
    }
  },
  "files": [
    "dist/**"
  ],
  "scripts": {
    "build:docs": "typedoc src/index.ts --json ../../apps/docs/src/data/mesh-core-csl.json",
    "build:mesh": "tsup src/index.ts --format esm,cjs --dts",
    "clean": "rm -rf .turbo && rm -rf dist && rm -rf node_modules",
    "dev": "tsup src/index.ts --format esm,cjs --watch --dts",
    "format": "prettier --check . --ignore-path ../../.gitignore",
    "lint": "eslint",
    "pack": "npm pack --pack-destination=./dist",
    "test": "jest"
  },
  "browser": {
    "@sidan-lab/sidan-csl-rs-nodejs": "@sidan-lab/sidan-csl-rs-browser"
  },
  "devDependencies": {
    "@meshsdk/configs": "*",
    "@types/json-bigint": "^1.0.4",
    "eslint": "^8.57.0",
    "ts-jest": "^29.1.4",
    "tsup": "^8.0.2",
    "typescript": "^5.3.3"
  },
  "dependencies": {
<<<<<<< HEAD
    "@meshsdk/common": "1.7.6",
    "@sidan-lab/sidan-csl-rs-browser": "0.8.6",
    "@sidan-lab/sidan-csl-rs-nodejs": "0.8.6",
=======
    "@meshsdk/common": "1.7.7",
    "@sidan-lab/sidan-csl-rs-browser": "0.8.5",
    "@sidan-lab/sidan-csl-rs-nodejs": "0.8.5",
>>>>>>> 7d320625
    "json-bigint": "^1.0.0"
  },
  "prettier": "@meshsdk/configs/prettier",
  "publishConfig": {
    "access": "public"
  },
  "license": "Apache-2.0",
  "keywords": [
    "cardano",
    "ada",
    "web3",
    "blockchain",
    "sdk"
  ]
}<|MERGE_RESOLUTION|>--- conflicted
+++ resolved
@@ -38,15 +38,9 @@
     "typescript": "^5.3.3"
   },
   "dependencies": {
-<<<<<<< HEAD
-    "@meshsdk/common": "1.7.6",
+    "@meshsdk/common": "1.7.7",
     "@sidan-lab/sidan-csl-rs-browser": "0.8.6",
     "@sidan-lab/sidan-csl-rs-nodejs": "0.8.6",
-=======
-    "@meshsdk/common": "1.7.7",
-    "@sidan-lab/sidan-csl-rs-browser": "0.8.5",
-    "@sidan-lab/sidan-csl-rs-nodejs": "0.8.5",
->>>>>>> 7d320625
     "json-bigint": "^1.0.0"
   },
   "prettier": "@meshsdk/configs/prettier",
