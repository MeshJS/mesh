--- conflicted
+++ resolved
@@ -1,10 +1,6 @@
 {
   "name": "@meshsdk/core",
-<<<<<<< HEAD
-  "version": "1.9.0-beta.22",
-=======
   "version": "1.9.0-beta.24",
->>>>>>> e7da6355
   "description": "Mesh SDK Core - https://meshjs.dev/",
   "main": "./dist/index.cjs",
   "browser": "./dist/index.js",
@@ -37,21 +33,12 @@
     "typescript": "^5.3.3"
   },
   "dependencies": {
-<<<<<<< HEAD
-    "@meshsdk/common": "1.9.0-beta.22",
-    "@meshsdk/core-cst": "1.9.0-beta.22",
-    "@meshsdk/provider": "1.9.0-beta.22",
-    "@meshsdk/react": "1.9.0-beta.22",
-    "@meshsdk/transaction": "1.9.0-beta.22",
-    "@meshsdk/wallet": "1.9.0-beta.22"
-=======
     "@meshsdk/common": "1.9.0-beta.24",
     "@meshsdk/core-cst": "1.9.0-beta.24",
     "@meshsdk/provider": "1.9.0-beta.24",
     "@meshsdk/react": "1.9.0-beta.24",
     "@meshsdk/transaction": "1.9.0-beta.24",
     "@meshsdk/wallet": "1.9.0-beta.24"
->>>>>>> e7da6355
   },
   "prettier": "@meshsdk/configs/prettier",
   "publishConfig": {
