--- conflicted
+++ resolved
@@ -1,10 +1,6 @@
 {
   "name": "@meshsdk/svelte",
-<<<<<<< HEAD
-  "version": "1.9.0-beta.22",
-=======
   "version": "1.9.0-beta.24",
->>>>>>> e7da6355
   "description": "Svelte component library - https://meshjs.dev/svelte",
   "type": "module",
   "exports": {
@@ -30,11 +26,7 @@
     "dev": "vite dev"
   },
   "dependencies": {
-<<<<<<< HEAD
-    "@meshsdk/core": "1.9.0-beta.22",
-=======
     "@meshsdk/core": "1.9.0-beta.24",
->>>>>>> e7da6355
     "bits-ui": "1.0.0-next.65"
   },
   "devDependencies": {
