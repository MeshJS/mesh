{
  "name": "@meshsdk/wallet",
  "version": "1.8.14",
  "description": "Wallets - https://meshjs.dev/apis/wallets",
  "main": "./dist/index.cjs",
  "browser": "./dist/index.js",
  "module": "./dist/index.js",
  "types": "./dist/index.d.ts",
  "type": "module",
  "exports": {
    ".": {
      "types": "./dist/index.d.ts",
      "import": "./dist/index.js",
      "require": "./dist/index.cjs"
    }
  },
  "files": [
    "dist/**"
  ],
  "scripts": {
    "build:docs": "typedoc src/index.ts --json ../../apps/docs/src/data/mesh-wallets.json",
    "build:mesh": "tsup src/index.ts --format esm,cjs --dts",
    "clean": "rm -rf .turbo && rm -rf dist && rm -rf node_modules",
    "dev": "tsup src/index.ts --format esm,cjs --watch --dts",
    "format": "prettier --check . --ignore-path ../../.gitignore",
    "lint": "eslint",
    "pack": "npm pack --pack-destination=./dist",
    "test": "jest"
  },
  "devDependencies": {
    "@meshsdk/configs": "*",
    "eslint": "^8.57.0",
    "tsup": "^8.0.2",
    "typedoc": "^0.26.3",
    "typescript": "^5.3.3"
  },
  "dependencies": {
<<<<<<< HEAD
    "@meshsdk/common": "1.8.9",
    "@meshsdk/core-cst": "1.8.9",
    "@meshsdk/transaction": "1.8.9",
=======
    "@meshsdk/common": "1.8.14",
    "@meshsdk/core-csl": "1.8.14",
    "@meshsdk/core-cst": "1.8.14",
    "@meshsdk/transaction": "1.8.14",
>>>>>>> f4f66075
    "@simplewebauthn/browser": "^13.0.0"
  },
  "prettier": "@meshsdk/configs/prettier",
  "publishConfig": {
    "access": "public"
  },
  "license": "Apache-2.0",
  "keywords": [
    "cardano",
    "ada",
    "web3",
    "blockchain",
    "sdk"
  ]
}<|MERGE_RESOLUTION|>--- conflicted
+++ resolved
@@ -35,16 +35,9 @@
     "typescript": "^5.3.3"
   },
   "dependencies": {
-<<<<<<< HEAD
     "@meshsdk/common": "1.8.9",
     "@meshsdk/core-cst": "1.8.9",
     "@meshsdk/transaction": "1.8.9",
-=======
-    "@meshsdk/common": "1.8.14",
-    "@meshsdk/core-csl": "1.8.14",
-    "@meshsdk/core-cst": "1.8.14",
-    "@meshsdk/transaction": "1.8.14",
->>>>>>> f4f66075
     "@simplewebauthn/browser": "^13.0.0"
   },
   "prettier": "@meshsdk/configs/prettier",
