--- conflicted
+++ resolved
@@ -1,10 +1,6 @@
 {
   "name": "@meshsdk/wallet",
-<<<<<<< HEAD
-  "version": "1.9.0-beta.22",
-=======
   "version": "1.9.0-beta.24",
->>>>>>> e7da6355
   "description": "Wallets - https://meshjs.dev/apis/wallets",
   "main": "./dist/index.cjs",
   "browser": "./dist/index.js",
@@ -39,15 +35,9 @@
     "typescript": "^5.3.3"
   },
   "dependencies": {
-<<<<<<< HEAD
-    "@meshsdk/common": "1.9.0-beta.22",
-    "@meshsdk/core-cst": "1.9.0-beta.22",
-    "@meshsdk/transaction": "1.9.0-beta.22",
-=======
     "@meshsdk/common": "1.9.0-beta.24",
     "@meshsdk/core-cst": "1.9.0-beta.24",
     "@meshsdk/transaction": "1.9.0-beta.24",
->>>>>>> e7da6355
     "@simplewebauthn/browser": "^13.0.0"
   },
   "prettier": "@meshsdk/configs/prettier",
