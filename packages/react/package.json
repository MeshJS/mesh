--- conflicted
+++ resolved
@@ -62,11 +62,7 @@
     "vite": "3.1.4"
   },
   "peerDependencies": {
-<<<<<<< HEAD
-    "@meshsdk/core": "1.5.18",
-=======
     "@meshsdk/core": "1.5.19",
->>>>>>> aa5e4250
     "react-dom": "17.x || 18.x",
     "react": "17.x || 18.x"
   },
