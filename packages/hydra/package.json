{
  "name": "@meshsdk/hydra",
<<<<<<< HEAD
  "version": "1.9.0-beta.22",
=======
  "version": "1.9.0-beta.24",
>>>>>>> e7da6355
  "description": "Mesh Hydra package",
  "main": "./dist/index.cjs",
  "browser": "./dist/index.js",
  "module": "./dist/index.js",
  "types": "./dist/index.d.ts",
  "type": "module",
  "exports": {
    ".": {
      "types": "./dist/index.d.ts",
      "import": "./dist/index.js",
      "require": "./dist/index.cjs"
    }
  },
  "files": [
    "dist/**"
  ],
  "scripts": {
    "build:mesh": "tsup src/index.ts --format esm,cjs --dts",
    "clean": "rm -rf .turbo && rm -rf dist && rm -rf node_modules",
    "dev": "tsup src/index.ts --format esm,cjs --watch --dts",
    "format": "prettier --check . --ignore-path ../../.gitignore",
    "lint": "eslint",
    "pack": "npm pack --pack-destination=./dist",
    "test": "jest"
  },
  "dependencies": {
<<<<<<< HEAD
    "@meshsdk/common": "1.9.0-beta.22",
    "@meshsdk/core-cst": "1.9.0-beta.22",
=======
    "@meshsdk/common": "1.9.0-beta.24",
    "@meshsdk/core-cst": "1.9.0-beta.24",
>>>>>>> e7da6355
    "axios": "^1.7.2"
  },
  "devDependencies": {
    "@meshsdk/configs": "*",
    "@swc/core": "^1.10.7",
    "eslint": "^8.57.0",
    "tsup": "^8.0.2",
    "typescript": "^5.3.3"
  }
}<|MERGE_RESOLUTION|>--- conflicted
+++ resolved
@@ -1,10 +1,6 @@
 {
   "name": "@meshsdk/hydra",
-<<<<<<< HEAD
-  "version": "1.9.0-beta.22",
-=======
   "version": "1.9.0-beta.24",
->>>>>>> e7da6355
   "description": "Mesh Hydra package",
   "main": "./dist/index.cjs",
   "browser": "./dist/index.js",
@@ -31,13 +27,8 @@
     "test": "jest"
   },
   "dependencies": {
-<<<<<<< HEAD
-    "@meshsdk/common": "1.9.0-beta.22",
-    "@meshsdk/core-cst": "1.9.0-beta.22",
-=======
     "@meshsdk/common": "1.9.0-beta.24",
     "@meshsdk/core-cst": "1.9.0-beta.24",
->>>>>>> e7da6355
     "axios": "^1.7.2"
   },
   "devDependencies": {
