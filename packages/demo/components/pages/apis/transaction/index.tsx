--- conflicted
+++ resolved
@@ -2,7 +2,6 @@
 import Burning from './burning';
 import CoinSelection from './coinSelection';
 import DesignDatum from './datum';
-// import GetSize from './getSize';
 import Hero from './hero';
 import LockAssets from './lockAssets';
 import Minting from './minting';
@@ -21,12 +20,9 @@
     { label: 'Lock assets on smart contract', to: 'lockAssets' },
     { label: 'Unlock assets on smart contract', to: 'unlockAssets' },
     { label: 'Designing datum', to: 'datum' },
-<<<<<<< HEAD
+    { label: 'Using redeemer', to: 'redeemer' },
     { label: 'Set time limit', to: 'setTimeLimit' },
     { label: 'Coin Selection', to: 'coinSelection' },
-=======
-    { label: 'Using redeemer', to: 'redeemer' },
->>>>>>> 30e5e015
   ];
 
   return (
@@ -46,14 +42,10 @@
       <Burning />
       <LockAssets />
       <UnlockAssets />
-      {/* <GetSize /> */}
       <DesignDatum />
-<<<<<<< HEAD
+      <UsingRedeemer />
       <SetTimeLimit />
       <CoinSelection />
-=======
-      <UsingRedeemer />
->>>>>>> 30e5e015
     </>
   );
 }