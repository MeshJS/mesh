--- conflicted
+++ resolved
@@ -26,14 +26,9 @@
   CubeIcon,
   ListBulletIcon,
   LockClosedIcon,
-<<<<<<< HEAD
   ArrowsRightLeftIcon,
   GiftIcon,
   CodeBracketSquareIcon,
-=======
-  AcademicCapIcon,
-  PlayCircleIcon,
->>>>>>> cc6a62ba
 } from '@heroicons/react/24/solid';
 import SvgGithub from '../svgs/github';
 import SvgMesh from '../svgs/mesh';
@@ -297,7 +292,6 @@
               desc="Build a NFT marketplace effortlessly"
               icon={<ShoppingCartIcon className="w-5 h-5" />}
             />
-<<<<<<< HEAD
             <SubMenuLinks
               href={`/smart-contracts/vesting`}
               title="Vesting"
@@ -328,8 +322,6 @@
               desc="Split contract payouts equally among all payees"
               icon={<DocumentTextIcon className="w-5 h-5" />}
             />
-=======
->>>>>>> cc6a62ba
           </ul>
         </div>
       </div>
@@ -463,11 +455,7 @@
               href={`/about/catalyst`}
               title="Project Catalyst"
               desc="Project Catalyst and progress"
-<<<<<<< HEAD
               icon={<BanknotesIcon className="w-5 h-5" />}
-=======
-              icon={<WalletIcon className="w-5 h-5" />}
->>>>>>> cc6a62ba
             />
             <SubMenuLinks
               href={`/about/cips`}
