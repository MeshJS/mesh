--- conflicted
+++ resolved
@@ -20,11 +20,7 @@
 } from '@mesh/common/types';
 import { csl } from '@mesh/core';
 
-<<<<<<< HEAD
 export type MaestroSupportedNetworks = 'Mainnet' | 'Preprod' | 'Preview';
-=======
-export type MaestroSupportedNetworks = 'Mainnet' | 'Preprod' | 'Preview'
->>>>>>> 17512c24
 
 export interface MaestroConfig {
   network: MaestroSupportedNetworks;
@@ -74,16 +70,6 @@
 
   async fetchAddressUTxOs(address: string, asset?: string): Promise<UTxO[]> {
     const queryPredicate = (() => {
-<<<<<<< HEAD
-      if (
-        address.startsWith('addr_vkh') ||
-        address.startsWith('addr_shared_vkh')
-      )
-        return `addresses/cred/${address}`;
-      else return `addresses/${address}`;
-    })();
-    const appendAssetString = asset ? `&asset=${asset}` : '';
-=======
       if (address.startsWith('addr_vkh') || address.startsWith('addr_shared_vkh')) return `addresses/cred/${address}`;
       else return `addresses/${address}`;
     })();
@@ -101,7 +87,6 @@
 
       } else return undefined;
     };
->>>>>>> 17512c24
     const paginateUTxOs = async (
       cursor = null,
       utxos: UTxO[] = []
@@ -112,19 +97,10 @@
       );
       if (status === 200) {
         const data = timestampedData.data;
-<<<<<<< HEAD
-        const pageUTxOs: UTxO[] = data.map(this.toUTxO);
-        const addedUtxos = [...utxos, ...pageUTxOs];
-        const nextCursor = timestampedData.next_cursor;
-        return nextCursor == null
-          ? addedUtxos
-          : paginateUTxOs(nextCursor, addedUtxos);
-=======
         const pageUTxOs: UTxO[] = data.map(toUTxO);
         const addedUtxos = [...utxos, ...pageUTxOs];
         const nextCursor = timestampedData.next_cursor;
         return nextCursor == null ? addedUtxos : paginateUTxOs(nextCursor, addedUtxos);
->>>>>>> 17512c24
       }
 
       throw parseHttpError(timestampedData);
@@ -151,28 +127,10 @@
       );
       if (status === 200) {
         const data = timestampedData.data;
-<<<<<<< HEAD
-        const pageAddressesWithQuantity: {
-          address: string;
-          quantity: string;
-        }[] = data.map((a) => {
-          return { address: a.address, quantity: a.amount.toString() };
-        });
-        const nextCursor = timestampedData.next_cursor;
-        const addedData = [
-          ...addressesWithQuantity,
-          ...pageAddressesWithQuantity,
-        ];
-        return nextCursor == null
-          ? addedData
-          : paginateAddresses(nextCursor, addedData);
-=======
         const pageAddressesWithQuantity: { address: string; quantity: string }[] = data.map((a) => { return { address: a.address, quantity: a.amount.toString() }; });
         const nextCursor = timestampedData.next_cursor;
         const addedData = [...addressesWithQuantity, ...pageAddressesWithQuantity];
         return nextCursor == null ? addedData : paginateAddresses(nextCursor, addedData);
-
->>>>>>> 17512c24
       }
 
       throw parseHttpError(timestampedData);
@@ -245,13 +203,7 @@
   ): Promise<{ assets: Asset[]; next: string | number | null }> {
     try {
       const { data: timestampedData, status } = await this._axiosInstance.get(
-<<<<<<< HEAD
-        `assets/policy/${policyId}?count=100${
-          cursor ? `&cursor=${cursor}` : ''
-        }`
-=======
         `assets/policy/${policyId}?count=100${cursor ? `&cursor=${cursor}` : ''}`
->>>>>>> 17512c24
       );
       console.log(timestampedData);
 
@@ -289,47 +241,19 @@
   }
 
   async fetchProtocolParameters(epoch = Number.NaN): Promise<Protocol> {
-<<<<<<< HEAD
-    if (!isNaN(epoch))
-      throw new Error(
-        'Maestro only supports fetching Protocol parameters of the latest completed epoch.'
-      );
-=======
-
     if (!isNaN(epoch)) throw new Error('Maestro only supports fetching Protocol parameters of the latest completed epoch.');
->>>>>>> 17512c24
 
     // Decimal numbers in Maestro are given as ratio of two numbers represented by string of format "firstNumber/secondNumber".
     const decimalFromRationalString = (str: string): number => {
       const forwardSlashIndex = str.indexOf('/');
-<<<<<<< HEAD
-      return (
-        parseInt(str.slice(0, forwardSlashIndex)) /
-        parseInt(str.slice(forwardSlashIndex + 1))
-      );
-    };
-
-    try {
-      const { data: timestampedData, status } = await this._axiosInstance.get(
-        'protocol-params'
-      );
-      if (status === 200) {
-        const data = timestampedData.data;
-        try {
-          const { data: timestampedDataEpochData, status: epochStatus } =
-            await this._axiosInstance.get('epochs/current');
-=======
       return parseInt(str.slice(0, forwardSlashIndex)) / parseInt(str.slice(forwardSlashIndex + 1));
     };
-
     try {
       const { data: timestampedData, status } = await this._axiosInstance.get('protocol-params');
       if (status === 200) {
         const data = timestampedData.data;
         try {
           const { data: timestampedDataEpochData, status: epochStatus } = await this._axiosInstance.get('epochs/current');
->>>>>>> 17512c24
-
           if (epochStatus === 200) {
             const epochData = timestampedDataEpochData.data;
             return <Protocol>{
