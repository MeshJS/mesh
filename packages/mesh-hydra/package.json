{
  "name": "@meshsdk/hydra",
  "version": "1.9.0-beta.69",
  "description": "Mesh Hydra package",
  "main": "./dist/index.cjs",
  "browser": "./dist/index.js",
  "module": "./dist/index.js",
  "types": "./dist/index.d.ts",
  "type": "module",
  "exports": {
    ".": {
      "types": "./dist/index.d.ts",
      "import": "./dist/index.js",
      "require": "./dist/index.cjs"
    }
  },
  "files": [
    "dist/**"
  ],
  "scripts": {
    "build:mesh": "tsup src/index.ts --format esm,cjs --dts",
    "clean": "rm -rf .turbo && rm -rf dist && rm -rf node_modules",
    "dev": "tsup src/index.ts --format esm,cjs --watch --dts",
    "format": "prettier --check . --ignore-path ../../.gitignore",
    "lint": "eslint",
    "pack": "npm pack --pack-destination=./dist",
    "test": "jest"
  },
  "dependencies": {
<<<<<<< HEAD
    "@meshsdk/common": "1.9.0-beta.62",
    "@meshsdk/core-cst": "1.9.0-beta.62",
    "axios": "^1.7.2",
    "json-bigint": "^1.0.0"
=======
    "@meshsdk/common": "1.9.0-beta.69",
    "@meshsdk/core-cst": "1.9.0-beta.69",
    "axios": "^1.7.2"
>>>>>>> 142c463e
  },
  "devDependencies": {
    "@meshsdk/configs": "*",
    "@swc/core": "^1.10.7",
    "eslint": "^8.57.0",
    "tsup": "^8.0.2",
    "typescript": "^5.3.3"
  }
}<|MERGE_RESOLUTION|>--- conflicted
+++ resolved
@@ -27,16 +27,9 @@
     "test": "jest"
   },
   "dependencies": {
-<<<<<<< HEAD
-    "@meshsdk/common": "1.9.0-beta.62",
-    "@meshsdk/core-cst": "1.9.0-beta.62",
-    "axios": "^1.7.2",
-    "json-bigint": "^1.0.0"
-=======
     "@meshsdk/common": "1.9.0-beta.69",
     "@meshsdk/core-cst": "1.9.0-beta.69",
     "axios": "^1.7.2"
->>>>>>> 142c463e
   },
   "devDependencies": {
     "@meshsdk/configs": "*",
