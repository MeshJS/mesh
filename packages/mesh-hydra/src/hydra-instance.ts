<<<<<<< HEAD
import { parseDatumCbor } from "@meshsdk/core-cst";
import { IFetcher, ISubmitter } from "@meshsdk/common";
=======
import { IFetcher, ISubmitter } from "@meshsdk/common";
import { parseDatumCbor } from "@meshsdk/core-cst";
>>>>>>> 142c463e
import { HydraProvider } from "./hydra-provider";

/**
 * todo: implement https://hydra.family/head-protocol/docs/tutorial/
 */
export class HydraInstance {
  provider: HydraProvider;
  fetcher: IFetcher;
  submitter: ISubmitter;

  constructor({
    provider,
    fetcher,
    submitter,
  }: {
    provider: HydraProvider;
    fetcher: IFetcher;
    submitter: ISubmitter;
  }) {
    this.provider = provider;
    this.fetcher = fetcher;
    this.submitter = submitter;
  }

  private async _commitToHydra(payload: any): Promise<string> {
    const commit = await this.provider.buildCommit(payload, {
      "Content-Type": "application/json",
    });
    return commit.cborHex;
  }

  /**
   * To commit funds to the head, choose which UTxO you would like to make available on layer 2.
   * The function returns the transaction, ready to be signed by the user.
   * @param txHash
   * @param txIndex
   * @returns commitTransactionHex
   */

  async commitFunds(txHash: string, txIndex: number): Promise<string> {
    const utxo = (await this.fetcher.fetchUTxOs(txHash, txIndex))[0];
    if (!utxo) {
      throw new Error("UTxO not found");
    }
    const hydraUtxo = {
      address: utxo.output.address,
      datum: null,
      datumhash: null,
      referenceScript:
        utxo.output.scriptRef === "" || !utxo.output.scriptRef
          ? null
          : utxo.output.scriptRef,
      value: {
        lovelace: Number(
          utxo.output.amount.find((Asset) => Asset.unit === "lovelace")
            ?.quantity
        ),
      },
      ...Object.fromEntries(
        utxo.output.amount
          .filter((asset) => asset.unit !== "lovelace")
          .map((asset) => [asset.unit, Number(asset.quantity)])
      ),
      inlineDatum: utxo.output.plutusData
        ? parseDatumCbor(utxo.output.plutusData)
        : null,
      inlineDatumRaw: utxo.output.plutusData ?? null,
    };
    return this._commitToHydra({ [txHash + "#" + txIndex]: hydraUtxo });
  }

  /**
   * Commits a blueprint transaction for a given UTxO and Hydra transaction.
   * Fetches the specified UTxO, constructs a blueprint transaction object, and
   * submits it to hydra Head.
   * @param txHash - The transaction hash of the UTxO to commit.
   * @param outputIndex - The output index of the UTxO to commit.
   * @param transaction - The Hydra transaction object containing:
   *   - `type`: The transaction type ("Tx ConwayEra", "Unwitnessed Tx ConwayEra", or "Witnessed Tx ConwayEra").
   *   - `description`: Optional description of the transaction (defaults to empty string if undefined).
   *   - `cborHex`: CBOR hex string of the transaction.
   *   - `txId`: Optional transaction ID (not used in the function).
   * @returns A promise that resolves to the CBOR hex string of the commit transaction.
   */
  async commitBlueprint(){

  return this._commitToHydra({ });
  }
  
  

  /**
   * TO DO
   * https://hydra.family/head-protocol/unstable/docs/how-to/incremental-commit
   *
   * If you don't want to commit any funds and only want to receive on layer two, you can request an empty commit transaction.:
   * @returns
   */
  async incrementalCommit(){
  
    return this._commitToHydra({ });
  }

  /**
   * https://hydra.family/head-protocol/docs/how-to/incremental-decommit
   *
   * @returns
   */
  async incrementalDecommit() {
    return "txHash";
  }
}<|MERGE_RESOLUTION|>--- conflicted
+++ resolved
@@ -1,10 +1,5 @@
-<<<<<<< HEAD
-import { parseDatumCbor } from "@meshsdk/core-cst";
-import { IFetcher, ISubmitter } from "@meshsdk/common";
-=======
 import { IFetcher, ISubmitter } from "@meshsdk/common";
 import { parseDatumCbor } from "@meshsdk/core-cst";
->>>>>>> 142c463e
 import { HydraProvider } from "./hydra-provider";
 
 /**
@@ -77,17 +72,11 @@
   }
 
   /**
-   * Commits a blueprint transaction for a given UTxO and Hydra transaction.
-   * Fetches the specified UTxO, constructs a blueprint transaction object, and
-   * submits it to hydra Head.
-   * @param txHash - The transaction hash of the UTxO to commit.
-   * @param outputIndex - The output index of the UTxO to commit.
-   * @param transaction - The Hydra transaction object containing:
-   *   - `type`: The transaction type ("Tx ConwayEra", "Unwitnessed Tx ConwayEra", or "Witnessed Tx ConwayEra").
-   *   - `description`: Optional description of the transaction (defaults to empty string if undefined).
-   *   - `cborHex`: CBOR hex string of the transaction.
-   *   - `txId`: Optional transaction ID (not used in the function).
-   * @returns A promise that resolves to the CBOR hex string of the commit transaction.
+   * https://hydra.family/head-protocol/docs/how-to/commit-blueprint/.
+   * A Cardano transaction in the text envelope format. 
+   * That is, a JSON object wrapper with some 'type' around a 'cborHex' encoded transaction.
+   * @param txHash
+   * @param txIndex
    */
   async commitBlueprint(){
 
