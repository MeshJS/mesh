--- conflicted
+++ resolved
@@ -24,15 +24,7 @@
     this._eventEmitter = eventEmitter;
   }
 
-<<<<<<< HEAD
-  connect() {
-    if (this._status !== "IDLE") {
-      return;
-    }
-
-=======
   async connect(): Promise<void> {
->>>>>>> 7fd4afcf
     this._websocket = new WebSocket(this._websocketUrl);
     if (!this._websocket) {
       throw new Error("invalid url, websocket failed to connect");
@@ -65,9 +57,6 @@
     };
   }
 
-<<<<<<< HEAD
-  disconnect() {
-=======
   send(data: unknown): void {
     const sendData = () => {
       if (this._websocket?.readyState === WebSocket.OPEN) {
@@ -92,7 +81,6 @@
   }
 
   async disconnect() {
->>>>>>> 7fd4afcf
     if (this._status === "IDLE") {
       return;
     }
