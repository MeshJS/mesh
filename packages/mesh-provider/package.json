--- conflicted
+++ resolved
@@ -34,15 +34,10 @@
     "typescript": "^5.3.3"
   },
   "dependencies": {
-<<<<<<< HEAD
-    "@meshsdk/common": "1.7.6",
-    "@meshsdk/core-cst": "1.7.6",
+    "@meshsdk/common": "1.7.9",
+    "@meshsdk/core-cst": "1.7.9",
     "@utxorpc/sdk": "0.6.2",
     "@utxorpc/spec": "0.10.1",
-=======
-    "@meshsdk/common": "1.7.9",
-    "@meshsdk/core-cst": "1.7.9",
->>>>>>> 8500c9d7
     "axios": "^1.7.2"
   },
   "prettier": "@meshsdk/configs/prettier",
