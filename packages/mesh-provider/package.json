{
  "name": "@meshsdk/provider",
  "version": "1.9.0-beta.78",
  "description": "Blockchain data providers - https://meshjs.dev/providers",
  "main": "./dist/index.cjs",
  "browser": "./dist/index.js",
  "module": "./dist/index.js",
  "types": "./dist/index.d.ts",
  "type": "module",
  "exports": {
    ".": {
      "types": "./dist/index.d.ts",
      "import": "./dist/index.js",
      "require": "./dist/index.cjs"
    }
  },
  "files": [
    "dist/**"
  ],
  "scripts": {
    "build:docs": "typedoc src/index.ts --json ../../apps/docs/src/data/mesh-providers.json",
    "build:mesh": "tsup src/index.ts --format esm,cjs --dts",
    "clean": "rm -rf .turbo && rm -rf dist && rm -rf node_modules",
    "dev": "tsup src/index.ts --format esm,cjs --watch --dts",
    "format": "prettier --check . --ignore-path ../../.gitignore",
    "lint": "eslint",
    "pack": "npm pack --pack-destination=./dist",
    "test": "jest"
  },
  "devDependencies": {
    "@meshsdk/configs": "*",
    "@types/ws": "^8.5.13",
    "eslint": "^8.57.0",
    "tsup": "^8.0.2",
    "typescript": "^5.3.3"
  },
  "dependencies": {
<<<<<<< HEAD
    "@meshsdk/bitcoin": "1.9.0-beta.76",
    "@meshsdk/common": "1.9.0-beta.76",
    "@meshsdk/core-cst": "1.9.0-beta.76",
=======
    "@meshsdk/common": "1.9.0-beta.78",
    "@meshsdk/core-cst": "1.9.0-beta.78",
>>>>>>> 09576dd0
    "@utxorpc/sdk": "^0.6.7",
    "@utxorpc/spec": "^0.16.0",
    "axios": "^1.7.2",
    "cbor": "^10.0.9"
  },
  "prettier": "@meshsdk/configs/prettier",
  "publishConfig": {
    "access": "public"
  },
  "license": "Apache-2.0",
  "keywords": [
    "cardano",
    "ada",
    "web3",
    "blockchain",
    "sdk"
  ]
}<|MERGE_RESOLUTION|>--- conflicted
+++ resolved
@@ -35,14 +35,9 @@
     "typescript": "^5.3.3"
   },
   "dependencies": {
-<<<<<<< HEAD
-    "@meshsdk/bitcoin": "1.9.0-beta.76",
-    "@meshsdk/common": "1.9.0-beta.76",
-    "@meshsdk/core-cst": "1.9.0-beta.76",
-=======
+    "@meshsdk/bitcoin": "1.9.0-beta.78",
     "@meshsdk/common": "1.9.0-beta.78",
     "@meshsdk/core-cst": "1.9.0-beta.78",
->>>>>>> 09576dd0
     "@utxorpc/sdk": "^0.6.7",
     "@utxorpc/spec": "^0.16.0",
     "axios": "^1.7.2",
