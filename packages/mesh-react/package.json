--- conflicted
+++ resolved
@@ -1,10 +1,6 @@
 {
   "name": "@meshsdk/react",
-<<<<<<< HEAD
-  "version": "1.9.0-beta.22",
-=======
   "version": "1.9.0-beta.24",
->>>>>>> e7da6355
   "description": "React component library - https://meshjs.dev/react",
   "main": "./dist/index.cjs",
   "browser": "./dist/index.js",
@@ -34,15 +30,9 @@
   },
   "dependencies": {
     "@fabianbormann/cardano-peer-connect": "^1.2.18",
-<<<<<<< HEAD
-    "@meshsdk/common": "1.9.0-beta.22",
-    "@meshsdk/transaction": "1.9.0-beta.22",
-    "@meshsdk/wallet": "1.9.0-beta.22",
-=======
     "@meshsdk/common": "1.9.0-beta.24",
     "@meshsdk/transaction": "1.9.0-beta.24",
     "@meshsdk/wallet": "1.9.0-beta.24",
->>>>>>> e7da6355
     "@meshsdk/web3-sdk": "^0.0.3",
     "@radix-ui/react-dialog": "^1.1.2",
     "@radix-ui/react-dropdown-menu": "^2.1.2",
