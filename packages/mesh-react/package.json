--- conflicted
+++ resolved
@@ -29,19 +29,11 @@
     "type-check": "tsc --noEmit"
   },
   "dependencies": {
-<<<<<<< HEAD
     "@cardananium/cardano-peer-connect": "^1.2.19",
-    "@meshsdk/bitcoin": "1.9.0-beta.86",
-    "@meshsdk/common": "1.9.0-beta.86",
-    "@meshsdk/transaction": "1.9.0-beta.86",
-    "@meshsdk/wallet": "1.9.0-beta.86",
-=======
-    "@fabianbormann/cardano-peer-connect": "^1.2.18",
     "@meshsdk/bitcoin": "1.9.0-beta.87",
     "@meshsdk/common": "1.9.0-beta.87",
     "@meshsdk/transaction": "1.9.0-beta.87",
     "@meshsdk/wallet": "1.9.0-beta.87",
->>>>>>> 6e0b1633
     "@meshsdk/web3-sdk": "0.0.50",
     "@radix-ui/react-dialog": "^1.1.2",
     "@radix-ui/react-dropdown-menu": "^2.1.2",
