{
  "name": "@meshsdk/react",
  "version": "1.7.20",
  "description": "React component library - https://meshjs.dev/react",
  "main": "./dist/index.cjs",
  "browser": "./dist/index.js",
  "module": "./dist/index.js",
  "types": "./dist/index.d.ts",
  "type": "module",
  "exports": {
    "./styles.css": "./dist/index.css",
    ".": {
      "types": "./dist/index.d.ts",
      "import": "./dist/index.js",
      "require": "./dist/index.cjs"
    }
  },
  "files": [
    "dist/**"
  ],
  "scripts": {
    "build:mesh": "tsup src/index.ts --format esm,cjs --dts && tailwindcss -i ./src/styles.css -o ./dist/index.css",
    "dev": "tsup src/index.ts --format esm,cjs --watch --dts",
    "clean": "rm -rf .turbo && rm -rf dist && rm -rf node_modules",
    "format": "prettier --check . --ignore-path ../../.gitignore",
    "lint": "eslint",
    "pack": "npm pack --pack-destination=./dist",
    "type-check": "tsc --noEmit"
  },
  "dependencies": {
<<<<<<< HEAD
    "@fabianbormann/cardano-peer-connect": "^1.2.18",
    "@meshsdk/common": "1.7.12",
    "@meshsdk/transaction": "1.7.12",
    "@meshsdk/wallet": "1.7.12",
    "@radix-ui/react-dialog": "^1.1.2",
    "@radix-ui/react-dropdown-menu": "^2.1.2",
    "@radix-ui/react-icons": "^1.3.2",
    "class-variance-authority": "^0.7.1",
    "react": "^18.2.0",
    "tailwindcss-animate": "^1.0.7"
=======
    "react": "^18.2.0",
    "@meshsdk/common": "1.7.20",
    "@meshsdk/transaction": "1.7.20",
    "@meshsdk/wallet": "1.7.20"
>>>>>>> f48855f7
  },
  "devDependencies": {
    "@meshsdk/configs": "*",
    "@types/react": "^18.2.61",
    "autoprefixer": "^10.4.18",
    "postcss": "^8.4.35",
    "react": "^18.2.0",
    "tailwindcss": "^3.4.1",
    "typescript": "latest"
  },
  "prettier": "@meshsdk/configs/prettier",
  "publishConfig": {
    "access": "public"
  },
  "license": "Apache-2.0",
  "keywords": [
    "cardano",
    "ada",
    "web3",
    "blockchain",
    "sdk"
  ]
}<|MERGE_RESOLUTION|>--- conflicted
+++ resolved
@@ -28,23 +28,16 @@
     "type-check": "tsc --noEmit"
   },
   "dependencies": {
-<<<<<<< HEAD
     "@fabianbormann/cardano-peer-connect": "^1.2.18",
-    "@meshsdk/common": "1.7.12",
-    "@meshsdk/transaction": "1.7.12",
-    "@meshsdk/wallet": "1.7.12",
+    "@meshsdk/common": "1.7.20",
+    "@meshsdk/transaction": "1.7.20",
+    "@meshsdk/wallet": "1.7.20",
     "@radix-ui/react-dialog": "^1.1.2",
     "@radix-ui/react-dropdown-menu": "^2.1.2",
     "@radix-ui/react-icons": "^1.3.2",
     "class-variance-authority": "^0.7.1",
     "react": "^18.2.0",
     "tailwindcss-animate": "^1.0.7"
-=======
-    "react": "^18.2.0",
-    "@meshsdk/common": "1.7.20",
-    "@meshsdk/transaction": "1.7.20",
-    "@meshsdk/wallet": "1.7.20"
->>>>>>> f48855f7
   },
   "devDependencies": {
     "@meshsdk/configs": "*",
