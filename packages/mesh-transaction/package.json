{
  "name": "@meshsdk/transaction",
  "version": "1.9.0-beta.28",
  "description": "Transactions - https://meshjs.dev/apis/transaction",
  "main": "./dist/index.cjs",
  "browser": "./dist/index.js",
  "module": "./dist/index.js",
  "types": "./dist/index.d.ts",
  "type": "module",
  "exports": {
    ".": {
      "types": "./dist/index.d.ts",
      "import": "./dist/index.js",
      "require": "./dist/index.cjs"
    }
  },
  "files": [
    "dist/**"
  ],
  "scripts": {
    "build:docs": "typedoc src/index.ts --json ../../apps/docs/src/data/mesh-transactions.json",
    "build:mesh": "tsup src/index.ts --format esm,cjs --dts",
    "clean": "rm -rf .turbo && rm -rf dist && rm -rf node_modules",
    "dev": "tsup src/index.ts --format esm,cjs --watch --dts",
    "format": "prettier --check . --ignore-path ../../.gitignore",
    "lint": "eslint",
    "pack": "npm pack --pack-destination=./dist",
    "test": "jest"
  },
  "devDependencies": {
    "@meshsdk/configs": "*",
    "@types/json-bigint": "^1.0.4",
    "eslint": "^8.57.0",
    "tsup": "^8.0.2",
    "typescript": "^5.3.3"
  },
  "dependencies": {
<<<<<<< HEAD
    "@meshsdk/common": "1.9.0-beta.20",
    "@meshsdk/core-cst": "1.9.0-beta.20",
    "@cardano-sdk/core": "^0.43.0",
    "@cardano-sdk/input-selection": "^0.13.34",
    "@cardano-sdk/util": "^0.15.5",
=======
    "@meshsdk/common": "1.9.0-beta.28",
    "@meshsdk/core-cst": "1.9.0-beta.28",
>>>>>>> 0297e6e3
    "json-bigint": "^1.0.0"
  },
  "prettier": "@meshsdk/configs/prettier",
  "publishConfig": {
    "access": "public"
  },
  "license": "Apache-2.0",
  "keywords": [
    "cardano",
    "ada",
    "web3",
    "blockchain",
    "sdk"
  ]
}<|MERGE_RESOLUTION|>--- conflicted
+++ resolved
@@ -35,16 +35,8 @@
     "typescript": "^5.3.3"
   },
   "dependencies": {
-<<<<<<< HEAD
-    "@meshsdk/common": "1.9.0-beta.20",
-    "@meshsdk/core-cst": "1.9.0-beta.20",
-    "@cardano-sdk/core": "^0.43.0",
-    "@cardano-sdk/input-selection": "^0.13.34",
-    "@cardano-sdk/util": "^0.15.5",
-=======
     "@meshsdk/common": "1.9.0-beta.28",
     "@meshsdk/core-cst": "1.9.0-beta.28",
->>>>>>> 0297e6e3
     "json-bigint": "^1.0.0"
   },
   "prettier": "@meshsdk/configs/prettier",
