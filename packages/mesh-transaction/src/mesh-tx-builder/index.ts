--- conflicted
+++ resolved
@@ -1,5 +1,5 @@
-import BigNumber from 'bignumber.js';
-import JSONBig from 'json-bigint';
+import BigNumber from "bignumber.js";
+import JSONBig from "json-bigint";
 
 import {
   Action,
@@ -20,7 +20,7 @@
   UTxO,
   Vote,
   Withdrawal,
-} from '@meshsdk/common';
+} from "@meshsdk/common";
 import {
   CardanoSDKSerializer,
   CardanoSDKUtil,
@@ -30,17 +30,17 @@
   CredentialType as CstCredentialType,
   NativeScript as CstNativeScript,
   Script as CstScript,
-} from '@meshsdk/core-cst';
+} from "@meshsdk/core-cst";
 
 import {
   CardanoSdkInputSelector,
   CoinSelectionInterface,
-} from './coin-selection';
+} from "./coin-selection";
 import {
   TransactionCost,
   TransactionPrototype,
-} from './coin-selection/coin-selection-interface';
-import { MeshTxBuilderCore } from './tx-builder-core';
+} from "./coin-selection/coin-selection-interface";
+import { MeshTxBuilderCore } from "./tx-builder-core";
 
 export interface MeshTxBuilderOptions {
   fetcher?: IFetcher;
@@ -98,8 +98,12 @@
     const { keyHashes, byronAddresses } = this.collectAllRequiredSignatures();
     builderBody.expectedNumberKeyWitnesses = keyHashes.size;
     builderBody.expectedByronAddressWitnesses = Array.from(byronAddresses);
-    return this.serializer.serializeTxBodyWithMockSignatures(this.meshTxBuilderBody, this._protocolParams, false);
-  }
+    return this.serializer.serializeTxBodyWithMockSignatures(
+      this.meshTxBuilderBody,
+      this._protocolParams,
+      false,
+    );
+  };
 
   /**
    * It builds the transaction query the blockchain for missing information
@@ -156,89 +160,95 @@
     this.sortTxParts();
 
     const txHex = this.serializer.serializeTxBody(
-        this.meshTxBuilderBody,
-        this._protocolParams,
-        false
+      this.meshTxBuilderBody,
+      this._protocolParams,
+      false,
     );
 
     this.txHex = txHex;
     return txHex;
-  }
-
-  selectUtxos = async (): Promise<CoinSelectionInterface.TransactionPrototype> => {
-    const callbacks: CoinSelectionInterface.BuilderCallbacks = {
-      computeMinimumCost: async (selectionSkeleton: TransactionPrototype): Promise<TransactionCost> => {
-        const clonedBuilder = this.clone();
-        await clonedBuilder.updateByTxPrototype(selectionSkeleton);
-        clonedBuilder.queueAllLastItem();
-        clonedBuilder.removeDuplicateInputs();
-
-        this.sortTxParts();
-
-        try {
-          await clonedBuilder.evaluateRedeemers();
-        } catch (error) {
-          console.log("Error in evaluateRedeemers", error);
-        }
-
-        const fee = clonedBuilder.calculateFee();
-        const redeemers = clonedBuilder.getRedeemerCosts();
-        return {
-          fee,
-          redeemers,
-        }
-      },
-      tokenBundleSizeExceedsLimit: (tokenBundle) => {
-        const maxValueSize = this._protocolParams.maxValSize;
-        if (tokenBundle) {
-          const valueSize = this.serializer.serializeValue(tokenBundle).length / 2;
-          return valueSize > maxValueSize;
-        }
-        return false;
-      },
-      computeMinimumCoinQuantity: (output) => {
-        return this.calculateMinLovelaceForOutput(output);
-      },
-      maxSizeExceed: async (selectionSkeleton) => {
-        const clonedBuilder = this.clone();
-        await clonedBuilder.updateByTxPrototype(selectionSkeleton);
-        clonedBuilder.queueAllLastItem();
-        clonedBuilder.removeDuplicateInputs();
-        const maxTxSize = this._protocolParams.maxTxSize;
-        const txSize = clonedBuilder.getSerializedSize();
-        return txSize > maxTxSize;
-      },
-    }
-
-    const currentInputs = this.meshTxBuilderBody.inputs;
-    const currentOutputs = this.meshTxBuilderBody.outputs;
-    const changeAddress = this.meshTxBuilderBody.changeAddress;
-    const utxosForSelection = await this.getUtxosForSelection();
-    const implicitValue = {
-      withdrawals: this.getTotalWithdrawal(),
-      deposit: this.getTotalDeposit(),
-      reclaimDeposit: this.getTotalRefund(),
-      mint: this.getTotalMint()
-    }
-
-    const inputSelector = new CardanoSdkInputSelector(callbacks);
-    return await inputSelector.select(
+  };
+
+  selectUtxos =
+    async (): Promise<CoinSelectionInterface.TransactionPrototype> => {
+      const callbacks: CoinSelectionInterface.BuilderCallbacks = {
+        computeMinimumCost: async (
+          selectionSkeleton: TransactionPrototype,
+        ): Promise<TransactionCost> => {
+          const clonedBuilder = this.clone();
+          await clonedBuilder.updateByTxPrototype(selectionSkeleton);
+          clonedBuilder.queueAllLastItem();
+          clonedBuilder.removeDuplicateInputs();
+
+          this.sortTxParts();
+
+          try {
+            await clonedBuilder.evaluateRedeemers();
+          } catch (error) {
+            console.log("Error in evaluateRedeemers", error);
+          }
+
+          const fee = clonedBuilder.calculateFee();
+          const redeemers = clonedBuilder.getRedeemerCosts();
+          return {
+            fee,
+            redeemers,
+          };
+        },
+        tokenBundleSizeExceedsLimit: (tokenBundle) => {
+          const maxValueSize = this._protocolParams.maxValSize;
+          if (tokenBundle) {
+            const valueSize =
+              this.serializer.serializeValue(tokenBundle).length / 2;
+            return valueSize > maxValueSize;
+          }
+          return false;
+        },
+        computeMinimumCoinQuantity: (output) => {
+          return this.calculateMinLovelaceForOutput(output);
+        },
+        maxSizeExceed: async (selectionSkeleton) => {
+          const clonedBuilder = this.clone();
+          await clonedBuilder.updateByTxPrototype(selectionSkeleton);
+          clonedBuilder.queueAllLastItem();
+          clonedBuilder.removeDuplicateInputs();
+          const maxTxSize = this._protocolParams.maxTxSize;
+          const txSize = clonedBuilder.getSerializedSize();
+          return txSize > maxTxSize;
+        },
+      };
+
+      const currentInputs = this.meshTxBuilderBody.inputs;
+      const currentOutputs = this.meshTxBuilderBody.outputs;
+      const changeAddress = this.meshTxBuilderBody.changeAddress;
+      const utxosForSelection = await this.getUtxosForSelection();
+      const implicitValue = {
+        withdrawals: this.getTotalWithdrawal(),
+        deposit: this.getTotalDeposit(),
+        reclaimDeposit: this.getTotalRefund(),
+        mint: this.getTotalMint(),
+      };
+
+      const inputSelector = new CardanoSdkInputSelector(callbacks);
+      return await inputSelector.select(
         currentInputs,
         currentOutputs,
         implicitValue,
         utxosForSelection,
         changeAddress,
-    );
-  }
-
-  updateByTxPrototype = async (selectionSkeleton: CoinSelectionInterface.TransactionPrototype)=> {
+      );
+    };
+
+  updateByTxPrototype = async (
+    selectionSkeleton: CoinSelectionInterface.TransactionPrototype,
+  ) => {
     for (let utxo of selectionSkeleton.newInputs) {
       this.txIn(
-          utxo.input.txHash,
-          utxo.input.outputIndex,
-          utxo.output.amount,
-          utxo.output.address,
-          utxo.output.scriptRef ? utxo.output.scriptRef.length / 2 : 0,
+        utxo.input.txHash,
+        utxo.input.outputIndex,
+        utxo.output.amount,
+        utxo.output.address,
+        utxo.output.scriptRef ? utxo.output.scriptRef.length / 2 : 0,
       );
     }
 
@@ -253,16 +263,19 @@
     this.meshTxBuilderBody.fee = selectionSkeleton.fee.toString();
     const skeletonRedeemers = selectionSkeleton.redeemers ?? [];
     this.updateRedeemer(this.meshTxBuilderBody, skeletonRedeemers);
-  }
+  };
 
   getUtxosForSelection = async () => {
     const utxos = this.meshTxBuilderBody.extraInputs;
-    const usedUtxos = new Set(this.meshTxBuilderBody.inputs
-        .map((input) => `${input.txIn.txHash}${input.txIn.txIndex}`));
+    const usedUtxos = new Set(
+      this.meshTxBuilderBody.inputs.map(
+        (input) => `${input.txIn.txHash}${input.txIn.txIndex}`,
+      ),
+    );
     return utxos.filter(
-        (utxo) => !usedUtxos.has(`${utxo.input.txHash}${utxo.input.outputIndex}`),
-    )
-  }
+      (utxo) => !usedUtxos.has(`${utxo.input.txHash}${utxo.input.outputIndex}`),
+    );
+  };
 
   sortTxParts = () => {
     // Sort inputs based on txHash and txIndex
@@ -282,28 +295,28 @@
       if (a.assetName > b.assetName) return 1;
       return 0;
     });
-  }
+  };
 
   evaluateRedeemers = async () => {
     let txHex = this.serializer.serializeTxBody(
-        this.meshTxBuilderBody,
-        this._protocolParams,
-        false,
+      this.meshTxBuilderBody,
+      this._protocolParams,
+      false,
     );
 
     if (this.evaluator) {
       const txEvaluation = await this.evaluator
-          .evaluateTx(
-              txHex,
-              Object.values(this.meshTxBuilderBody.inputsForEvaluation),
-              this.meshTxBuilderBody.chainedTxs,
-          )
-          .catch((error) => {
-            throw Error(`Tx evaluation failed: ${error} \n For txHex: ${txHex}`);
-          });
+        .evaluateTx(
+          txHex,
+          Object.values(this.meshTxBuilderBody.inputsForEvaluation),
+          this.meshTxBuilderBody.chainedTxs,
+        )
+        .catch((error) => {
+          throw Error(`Tx evaluation failed: ${error} \n For txHex: ${txHex}`);
+        });
       this.updateRedeemer(this.meshTxBuilderBody, txEvaluation);
     }
-  }
+  };
 
   protected getRedeemerCosts = () => {
     const meshTxBuilderBody = this.meshTxBuilderBody;
@@ -349,7 +362,7 @@
       }
     }
     return redeemers;
-  }
+  };
 
   /**
    * It builds the transaction without dependencies
@@ -739,7 +752,7 @@
         if (
           this.meshTxBuilderBody.referenceInputs.find((refTxIn) => {
             refTxIn.txHash === input.txIn.txHash &&
-            refTxIn.txIndex === input.txIn.txIndex;
+              refTxIn.txIndex === input.txIn.txIndex;
           }) === undefined
         ) {
           this.meshTxBuilderBody.referenceInputs.push({
@@ -754,7 +767,7 @@
 
     // Sort inputs based on txHash and txIndex
     this.sortTxParts();
-  }
+  };
 
   protected collectAllRequiredSignatures = (): {
     keyHashes: Set<string>;
@@ -773,7 +786,7 @@
       ...requiredSignatures,
     ]);
     return { keyHashes: allCreds, byronAddresses };
-  }
+  };
 
   protected getInputsRequiredSignatures(): {
     paymentCreds: Set<string>;
@@ -801,9 +814,9 @@
         const nativeScript = this.getInputNativeScript(input);
         if (nativeScript) {
           let pubKeys = this.getNativeScriptPubKeys(nativeScript);
-            for (let pubKey of pubKeys) {
-              paymentCreds.add(pubKey);
-            }
+          for (let pubKey of pubKeys) {
+            paymentCreds.add(pubKey);
+          }
         }
       }
     }
@@ -837,8 +850,10 @@
   protected getCertificatesRequiredSignatures(): Set<string> {
     const certCreds = new Set<string>();
     for (let cert of this.meshTxBuilderBody.certificates) {
-
-      if (cert.type !== "BasicCertificate" && cert.type !== "SimpleScriptCertificate") {
+      if (
+        cert.type !== "BasicCertificate" &&
+        cert.type !== "SimpleScriptCertificate"
+      ) {
         continue;
       }
 
@@ -854,23 +869,25 @@
       } else if (certType.type === "RetirePool") {
         certCreds.add(certType.poolId);
       } else if (certType.type === "DRepRegistration") {
-        if(cert.type === "BasicCertificate") {
-            const cstDrep = coreToCstDRep(certType.drepId);
-            const keyHash = cstDrep.toKeyHash();
-            if (keyHash) {
-              certCreds.add(keyHash);
-            }
+        if (cert.type === "BasicCertificate") {
+          const cstDrep = coreToCstDRep(certType.drepId);
+          const keyHash = cstDrep.toKeyHash();
+          if (keyHash) {
+            certCreds.add(keyHash);
+          }
         } else if (certNativeScript) {
           let pubKeys = this.getNativeScriptPubKeys(certNativeScript);
           for (let pubKey of pubKeys) {
             certCreds.add(pubKey);
           }
         }
-      } else if (certType.type === "StakeRegistrationAndDelegation" ||
-                 certType.type === "VoteRegistrationAndDelegation" ||
-                 certType.type === "StakeVoteRegistrationAndDelegation" ||
-                 certType.type === "DeregisterStake") {
-        if(cert.type === "BasicCertificate") {
+      } else if (
+        certType.type === "StakeRegistrationAndDelegation" ||
+        certType.type === "VoteRegistrationAndDelegation" ||
+        certType.type === "StakeVoteRegistrationAndDelegation" ||
+        certType.type === "DeregisterStake"
+      ) {
+        if (cert.type === "BasicCertificate") {
           const address = CstAddress.fromString(certType.stakeKeyAddress);
           if (address) {
             const addressDetails = address.getProps();
@@ -885,22 +902,27 @@
             certCreds.add(pubKey);
           }
         }
-      } else if (certType.type === "CommitteeHotAuth" || certType.type === "CommitteeColdResign") {
-          if (cert.type === "BasicCertificate") {
-            const address = CstAddress.fromString(certType.committeeColdKeyAddress);
-            if (address) {
-              const addressDetails = address.getProps();
-              const paymentCred = addressDetails.paymentPart;
-              if (paymentCred?.type === CstCredentialType.KeyHash) {
-                certCreds.add(paymentCred.hash);
-              }
-            }
-          } else if (certNativeScript) {
-            let pubKeys = this.getNativeScriptPubKeys(certNativeScript);
-            for (let pubKey of pubKeys) {
-              certCreds.add(pubKey);
+      } else if (
+        certType.type === "CommitteeHotAuth" ||
+        certType.type === "CommitteeColdResign"
+      ) {
+        if (cert.type === "BasicCertificate") {
+          const address = CstAddress.fromString(
+            certType.committeeColdKeyAddress,
+          );
+          if (address) {
+            const addressDetails = address.getProps();
+            const paymentCred = addressDetails.paymentPart;
+            if (paymentCred?.type === CstCredentialType.KeyHash) {
+              certCreds.add(paymentCred.hash);
             }
           }
+        } else if (certNativeScript) {
+          let pubKeys = this.getNativeScriptPubKeys(certNativeScript);
+          for (let pubKey of pubKeys) {
+            certCreds.add(pubKey);
+          }
+        }
       }
     }
     return certCreds;
@@ -943,8 +965,8 @@
     for (let withdrawal of this.meshTxBuilderBody.withdrawals) {
       accum += BigInt(withdrawal.coin);
     }
-    return accum
-  }
+    return accum;
+  };
 
   protected getTotalDeposit = () => {
     let accum = 0n;
@@ -967,22 +989,22 @@
       }
     }
     return accum;
-  }
+  };
 
   protected getTotalRefund = (): bigint => {
     let accum = 0n;
     for (let cert of this.meshTxBuilderBody.certificates) {
       const certType = cert.certType;
-        if (certType.type === "DeregisterStake") {
-          if (cert.certType) {
-            accum += BigInt(this._protocolParams.keyDeposit);
-          }
-        } else if (certType.type === "DRepDeregistration") {
-          accum += BigInt(certType.coin);
-        }
-    }
-    return accum
-  }
+      if (certType.type === "DeregisterStake") {
+        if (cert.certType) {
+          accum += BigInt(this._protocolParams.keyDeposit);
+        }
+      } else if (certType.type === "DRepDeregistration") {
+        accum += BigInt(certType.coin);
+      }
+    }
+    return accum;
+  };
 
   protected getTotalMint = (): Asset[] => {
     const assets = new Map<string, bigint>();
@@ -992,17 +1014,17 @@
       amount += BigInt(mint.amount);
     }
 
-    return Array.from(assets).map(([assetId, amount]) => (
-        {
-          unit: assetId,
-          quantity: amount.toString()
-        }
-    ));
-  }
-
-  protected getNativeScriptPubKeys = (nativeScript: CstNativeScript): Set<string> => {
+    return Array.from(assets).map(([assetId, amount]) => ({
+      unit: assetId,
+      quantity: amount.toString(),
+    }));
+  };
+
+  protected getNativeScriptPubKeys = (
+    nativeScript: CstNativeScript,
+  ): Set<string> => {
     const pubKeys = new Set<string>();
-    const nativeScriptStack = []
+    const nativeScriptStack = [];
     nativeScriptStack.push(nativeScript);
     while (nativeScriptStack.length > 0) {
       const script = nativeScriptStack.pop();
@@ -1033,7 +1055,7 @@
       }
     }
     return pubKeys;
-  }
+  };
 
   protected getVoteNativeScript = (cert: Vote): CstNativeScript | undefined => {
     if (cert.type !== "SimpleScriptVote") {
@@ -1041,80 +1063,108 @@
     }
 
     const scriptSource = cert.simpleScriptSource;
-    if(scriptSource === undefined) {
+    if (scriptSource === undefined) {
       return undefined;
     }
 
     if (scriptSource.type === "Inline") {
-      return this.getInlinedNativeScript(scriptSource.txHash, scriptSource.txIndex);
+      return this.getInlinedNativeScript(
+        scriptSource.txHash,
+        scriptSource.txIndex,
+      );
     }
     if (scriptSource.type === "Provided") {
-      return CstNativeScript.fromCbor(<CardanoSDKUtil.HexBlob>scriptSource.scriptCode);
-    }
-  }
-
-  protected getCertificateNativeScript = (cert: Certificate): CstNativeScript | undefined => {
+      return CstNativeScript.fromCbor(
+        <CardanoSDKUtil.HexBlob>scriptSource.scriptCode,
+      );
+    }
+  };
+
+  protected getCertificateNativeScript = (
+    cert: Certificate,
+  ): CstNativeScript | undefined => {
     if (cert.type !== "SimpleScriptCertificate") {
       return undefined;
     }
 
     const scriptSource = cert.simpleScriptSource;
-    if(scriptSource === undefined) {
+    if (scriptSource === undefined) {
       return undefined;
     }
 
     if (scriptSource.type === "Inline") {
-      return this.getInlinedNativeScript(scriptSource.txHash, scriptSource.txIndex);
+      return this.getInlinedNativeScript(
+        scriptSource.txHash,
+        scriptSource.txIndex,
+      );
     }
     if (scriptSource.type === "Provided") {
-      return CstNativeScript.fromCbor(<CardanoSDKUtil.HexBlob>scriptSource.scriptCode);
-    }
-  }
-
-  protected getMintNativeScript = (mint: MintItem): CstNativeScript | undefined => {
+      return CstNativeScript.fromCbor(
+        <CardanoSDKUtil.HexBlob>scriptSource.scriptCode,
+      );
+    }
+  };
+
+  protected getMintNativeScript = (
+    mint: MintItem,
+  ): CstNativeScript | undefined => {
     if (mint.type !== "Native") {
       return undefined;
     }
 
     const scriptSource = mint.scriptSource as SimpleScriptSourceInfo;
     const scriptSourceAlternative = mint.scriptSource as ScriptSource;
-    if(scriptSource === undefined) {
+    if (scriptSource === undefined) {
       return undefined;
     }
 
     if (scriptSource.type === "Inline") {
-      return this.getInlinedNativeScript(scriptSource.txHash, scriptSource.txIndex);
+      return this.getInlinedNativeScript(
+        scriptSource.txHash,
+        scriptSource.txIndex,
+      );
     }
     if (scriptSource.type === "Provided") {
-      if(scriptSource.scriptCode != undefined) {
-        return CstNativeScript.fromCbor(<CardanoSDKUtil.HexBlob>scriptSource.scriptCode);
+      if (scriptSource.scriptCode != undefined) {
+        return CstNativeScript.fromCbor(
+          <CardanoSDKUtil.HexBlob>scriptSource.scriptCode,
+        );
       }
     }
 
     if (scriptSourceAlternative.type === "Provided") {
-      if(scriptSourceAlternative.script != undefined) {
-        return CstNativeScript.fromCbor(<CardanoSDKUtil.HexBlob>scriptSourceAlternative.script.code);
-      }
-    }
-  }
-
-  protected getWithdrawalNativeScript = (withdrawal: Withdrawal): CstNativeScript | undefined => {
+      if (scriptSourceAlternative.script != undefined) {
+        return CstNativeScript.fromCbor(
+          <CardanoSDKUtil.HexBlob>scriptSourceAlternative.script.code,
+        );
+      }
+    }
+  };
+
+  protected getWithdrawalNativeScript = (
+    withdrawal: Withdrawal,
+  ): CstNativeScript | undefined => {
     if (withdrawal.type !== "SimpleScriptWithdrawal") {
       return undefined;
     }
 
     const scriptSource = withdrawal.scriptSource;
-    if(scriptSource === undefined) {
+    if (scriptSource === undefined) {
       return undefined;
     }
 
     if (scriptSource.type === "Inline") {
-      return this.getInlinedNativeScript(scriptSource.txHash, scriptSource.txIndex);
+      return this.getInlinedNativeScript(
+        scriptSource.txHash,
+        scriptSource.txIndex,
+      );
     }
     if (scriptSource.type === "Provided") {
-      return CstNativeScript.fromCbor(<CardanoSDKUtil.HexBlob>scriptSource.scriptCode);
-    }
-  }
+      return CstNativeScript.fromCbor(
+        <CardanoSDKUtil.HexBlob>scriptSource.scriptCode,
+      );
+    }
+  };
 
   protected getInputNativeScript(txIn: TxIn): CstNativeScript | undefined {
     if (txIn.type !== "SimpleScript") {
@@ -1122,19 +1172,27 @@
     }
 
     const scriptSource = txIn.simpleScriptTxIn.scriptSource;
-    if(scriptSource === undefined) {
-        return undefined;
+    if (scriptSource === undefined) {
+      return undefined;
     }
 
     if (scriptSource.type === "Inline") {
-      return this.getInlinedNativeScript(scriptSource.txHash, scriptSource.txIndex);
+      return this.getInlinedNativeScript(
+        scriptSource.txHash,
+        scriptSource.txIndex,
+      );
     }
     if (scriptSource.type === "Provided") {
-        return CstNativeScript.fromCbor(<CardanoSDKUtil.HexBlob>scriptSource.scriptCode);
+      return CstNativeScript.fromCbor(
+        <CardanoSDKUtil.HexBlob>scriptSource.scriptCode,
+      );
     }
   }
 
-  protected getInlinedNativeScript = (txHash: string, index: number): CstNativeScript | undefined => {
+  protected getInlinedNativeScript = (
+    txHash: string,
+    index: number,
+  ): CstNativeScript | undefined => {
     const utxos = this.queriedUTxOs[txHash];
     if (!utxos) {
       return undefined;
@@ -1142,15 +1200,17 @@
 
     const utxo = utxos.find((utxo) => utxo.input.outputIndex === index);
     if (utxo?.output.scriptRef) {
-      const script = CstScript.fromCbor(<CardanoSDKUtil.HexBlob>utxo.output.scriptRef)
+      const script = CstScript.fromCbor(
+        <CardanoSDKUtil.HexBlob>utxo.output.scriptRef,
+      );
       return script.asNative();
     }
-    return undefined
-  }
+    return undefined;
+  };
 
   protected makeTxId = (txHash: string, index: number): string => {
     return `${txHash}-${index}`;
-  }
+  };
 
   protected getTotalReferenceInputsSize = (): bigint => {
     let accum = 0n;
@@ -1159,7 +1219,7 @@
       accum += scriptSize;
     }
     return accum;
-  }
+  };
 
   protected getAllReferenceInputsSizes = (): Map<string, bigint> => {
     const referenceInputs = new Map<string, bigint>();
@@ -1175,7 +1235,8 @@
     for (const [txId, scriptSize] of mintsReferenceInputs) {
       referenceInputs.set(txId, scriptSize);
     }
-    const withdrawalsReferenceInputs = this.getWithdrawalsReferenceInputsSizes();
+    const withdrawalsReferenceInputs =
+      this.getWithdrawalsReferenceInputsSizes();
     for (const [txId, scriptSize] of withdrawalsReferenceInputs) {
       referenceInputs.set(txId, scriptSize);
     }
@@ -1183,20 +1244,24 @@
     for (const [txId, scriptSize] of votesReferenceInputs) {
       referenceInputs.set(txId, scriptSize);
     }
-    const certificatesReferenceInputs = this.getCertificatesReferenceInputsSizes();
+    const certificatesReferenceInputs =
+      this.getCertificatesReferenceInputsSizes();
     for (const [txId, scriptSize] of certificatesReferenceInputs) {
       referenceInputs.set(txId, scriptSize);
     }
     return referenceInputs;
-  }
+  };
 
   protected getBodyReferenceInputsSizes = (): [string, bigint][] => {
     const referenceInputs: [string, bigint][] = [];
     for (const refTxIn of this.meshTxBuilderBody.referenceInputs) {
-      referenceInputs.push([this.makeTxId(refTxIn.txHash, refTxIn.txIndex), BigInt(refTxIn.scriptSize ?? 0)]);
+      referenceInputs.push([
+        this.makeTxId(refTxIn.txHash, refTxIn.txIndex),
+        BigInt(refTxIn.scriptSize ?? 0),
+      ]);
     }
     return referenceInputs;
-  }
+  };
 
   protected getInputsReferenceInputsSizes = (): [string, bigint][] => {
     const referenceInputs: [string, bigint][] = [];
@@ -1204,17 +1269,23 @@
       if (input.type === "Script") {
         const scriptSource = input.scriptTxIn.scriptSource;
         if (scriptSource?.type === "Inline") {
-          referenceInputs.push([this.makeTxId(scriptSource.txHash, scriptSource.txIndex), BigInt(scriptSource.scriptSize ?? 0)]);
+          referenceInputs.push([
+            this.makeTxId(scriptSource.txHash, scriptSource.txIndex),
+            BigInt(scriptSource.scriptSize ?? 0),
+          ]);
         }
       } else if (input.type === "SimpleScript") {
         const scriptSource = input.simpleScriptTxIn.scriptSource;
         if (scriptSource?.type === "Inline") {
-          referenceInputs.push([this.makeTxId(scriptSource.txHash, scriptSource.txIndex), BigInt(scriptSource.scriptSize ?? 0)]);
+          referenceInputs.push([
+            this.makeTxId(scriptSource.txHash, scriptSource.txIndex),
+            BigInt(scriptSource.scriptSize ?? 0),
+          ]);
         }
       }
     }
     return referenceInputs;
-  }
+  };
 
   protected getMintsReferenceInputsSizes = (): [string, bigint][] => {
     const referenceInputs: [string, bigint][] = [];
@@ -1222,25 +1293,34 @@
       if (mint.type === "Plutus" || mint.type === "Native") {
         const scriptSource = mint.scriptSource;
         if (scriptSource?.type == "Inline") {
-          referenceInputs.push([this.makeTxId(scriptSource.txHash, scriptSource.txIndex), BigInt(scriptSource.scriptSize ?? 0)]);
+          referenceInputs.push([
+            this.makeTxId(scriptSource.txHash, scriptSource.txIndex),
+            BigInt(scriptSource.scriptSize ?? 0),
+          ]);
         }
       }
     }
     return referenceInputs;
-  }
+  };
 
   protected getWithdrawalsReferenceInputsSizes = (): [string, bigint][] => {
     const referenceInputs: [string, bigint][] = [];
     for (const withdrawal of this.meshTxBuilderBody.withdrawals) {
-      if (withdrawal.type === "SimpleScriptWithdrawal" || withdrawal.type === "ScriptWithdrawal") {
+      if (
+        withdrawal.type === "SimpleScriptWithdrawal" ||
+        withdrawal.type === "ScriptWithdrawal"
+      ) {
         const scriptSource = withdrawal.scriptSource;
         if (scriptSource?.type === "Inline") {
-          referenceInputs.push([this.makeTxId(scriptSource.txHash, scriptSource.txIndex), BigInt(scriptSource.scriptSize ?? 0)]);
+          referenceInputs.push([
+            this.makeTxId(scriptSource.txHash, scriptSource.txIndex),
+            BigInt(scriptSource.scriptSize ?? 0),
+          ]);
         }
       }
     }
     return referenceInputs;
-  }
+  };
 
   protected getVotesReferenceInputsSizes = (): [string, bigint][] => {
     const referenceInputs: [string, bigint][] = [];
@@ -1248,17 +1328,23 @@
       if (vote.type === "SimpleScriptVote") {
         const scriptSource = vote.simpleScriptSource;
         if (scriptSource?.type === "Inline") {
-          referenceInputs.push([this.makeTxId(scriptSource.txHash, scriptSource.txIndex), BigInt(scriptSource.scriptSize ?? 0)]);
+          referenceInputs.push([
+            this.makeTxId(scriptSource.txHash, scriptSource.txIndex),
+            BigInt(scriptSource.scriptSize ?? 0),
+          ]);
         }
       } else if (vote.type === "ScriptVote") {
         const scriptSource = vote.scriptSource;
         if (scriptSource?.type === "Inline") {
-          referenceInputs.push([this.makeTxId(scriptSource.txHash, scriptSource.txIndex), BigInt(scriptSource.scriptSize ?? 0)]);
+          referenceInputs.push([
+            this.makeTxId(scriptSource.txHash, scriptSource.txIndex),
+            BigInt(scriptSource.scriptSize ?? 0),
+          ]);
         }
       }
     }
     return referenceInputs;
-  }
+  };
 
   protected getCertificatesReferenceInputsSizes = (): [string, bigint][] => {
     const referenceInputs: [string, bigint][] = [];
@@ -1266,17 +1352,23 @@
       if (cert.type === "SimpleScriptCertificate") {
         const scriptSource = cert.simpleScriptSource;
         if (scriptSource?.type === "Inline") {
-          referenceInputs.push([this.makeTxId(scriptSource.txHash, scriptSource.txIndex), BigInt(scriptSource.scriptSize ?? 0)]);
+          referenceInputs.push([
+            this.makeTxId(scriptSource.txHash, scriptSource.txIndex),
+            BigInt(scriptSource.scriptSize ?? 0),
+          ]);
         }
       } else if (cert.type === "ScriptCertificate") {
         const scriptSource = cert.scriptSource;
         if (scriptSource?.type === "Inline") {
-          referenceInputs.push([this.makeTxId(scriptSource.txHash, scriptSource.txIndex), BigInt(scriptSource.scriptSize ?? 0)]);
+          referenceInputs.push([
+            this.makeTxId(scriptSource.txHash, scriptSource.txIndex),
+            BigInt(scriptSource.scriptSize ?? 0),
+          ]);
         }
       }
     }
     return referenceInputs;
-  }
+  };
 
   getTotalExecutionUnits = (): {
     memUnits: bigint;
@@ -1317,50 +1409,54 @@
     return {
       memUnits,
       stepUnits,
-    }
-  }
+    };
+  };
 
   getSerializedSize = (): number => {
     return this.serializeMockTx().length / 2;
-  }
+  };
 
   calculateFee = (): bigint => {
     const txSize = this.getSerializedSize();
     return this.calculateFeeForSerializedTx(txSize);
-  }
+  };
 
   calculateFeeForSerializedTx = (txSize: number): bigint => {
     const refScriptFee = this.calculateRefScriptFee();
     const redeemersFee = this.calculateRedeemersFee();
     const minFeeCoeff = BigInt(this._protocolParams.minFeeA);
     const minFeeConstant = BigInt(this._protocolParams.minFeeB);
-    const minFee = (minFeeCoeff * BigInt(txSize)) + minFeeConstant;
+    const minFee = minFeeCoeff * BigInt(txSize) + minFeeConstant;
     return minFee + refScriptFee + redeemersFee;
-  }
+  };
 
   calculateRefScriptFee = (): bigint => {
     const refSize = this.getTotalReferenceInputsSize();
     const refScriptFee = this._protocolParams.minFeeRefScriptCostPerByte;
     return minRefScriptFee(refSize, refScriptFee);
-  }
+  };
 
   calculateRedeemersFee = (): bigint => {
-    const {memUnits, stepUnits} = this.getTotalExecutionUnits();
+    const { memUnits, stepUnits } = this.getTotalExecutionUnits();
     const stepPrice = BigNumber(this._protocolParams.priceStep);
     const memPrice = BigNumber(this._protocolParams.priceMem);
     const stepFee = stepPrice.multipliedBy(BigNumber(stepUnits.toString()));
     const memFee = memPrice.multipliedBy(BigNumber(memUnits.toString()));
-    return BigInt(stepFee.plus(memFee).integerValue(BigNumber.ROUND_CEIL).toString());
-  }
+    return BigInt(
+      stepFee.plus(memFee).integerValue(BigNumber.ROUND_CEIL).toString(),
+    );
+  };
 
   calculateMinLovelaceForOutput = (output: Output): bigint => {
     let currentOutput = cloneOutput(output);
     let lovelace = getLovelace(currentOutput);
     let minAda = 0n;
     for (let i = 0; i < 3; i++) {
-      const txOutSize = BigInt(this.serializer.serializeOutput(currentOutput).length / 2);
+      const txOutSize = BigInt(
+        this.serializer.serializeOutput(currentOutput).length / 2,
+      );
       const txOutByteCost = BigInt(this._protocolParams.coinsPerUtxoSize);
-      const totalOutCost = 160n + (BigInt(txOutSize) * txOutByteCost);
+      const totalOutCost = 160n + BigInt(txOutSize) * txOutByteCost;
       minAda = totalOutCost;
       if (lovelace < totalOutCost) {
         lovelace = totalOutCost;
@@ -1370,8 +1466,8 @@
       currentOutput = setLoveLace(currentOutput, lovelace);
     }
 
-    return minAda
-  }
+    return minAda;
+  };
 
   protected clone(): MeshTxBuilder {
     const newBuilder = super._cloneCore<MeshTxBuilder>(() => {
@@ -1387,7 +1483,6 @@
 
     newBuilder.txHex = this.txHex;
 
-<<<<<<< HEAD
     newBuilder.queriedTxHashes = structuredClone(this.queriedTxHashes);
 
     newBuilder.queriedUTxOs = structuredClone(this.queriedUTxOs);
@@ -1398,8 +1493,8 @@
 }
 
 function minRefScriptFee(
-    totalRefScriptsSize: bigint,
-    refScriptCoinsPerByte: number
+  totalRefScriptsSize: bigint,
+  refScriptCoinsPerByte: number,
 ): bigint {
   const multiplier = new BigNumber(12).dividedBy(new BigNumber(10)); // 1.2
   const sizeIncrement = new BigNumber(25600);
@@ -1411,10 +1506,10 @@
 }
 
 function tierRefScriptFee(
-    multiplier: BigNumber,
-    sizeIncrement: BigNumber,
-    baseFee: BigNumber,
-    totalSize: BigNumber
+  multiplier: BigNumber,
+  sizeIncrement: BigNumber,
+  baseFee: BigNumber,
+  totalSize: BigNumber,
 ): bigint {
   if (multiplier.lte(0) || sizeIncrement.eq(0)) {
     throw new Error("Size increment and multiplier must be positive");
@@ -1431,7 +1526,8 @@
     const multiplierPow = multiplier.pow(fullTiers.toNumber());
     const progressionEnumerator = one.minus(multiplierPow);
     const progressionDenom = one.minus(multiplier);
-    const tierProgressionSum = progressionEnumerator.dividedBy(progressionDenom);
+    const tierProgressionSum =
+      progressionEnumerator.dividedBy(progressionDenom);
     acc = acc.plus(tierPrice.multipliedBy(tierProgressionSum));
   }
 
@@ -1447,7 +1543,7 @@
 
 const cloneOutput = (output: Output): Output => {
   return JSONBig.parse(JSONBig.stringify(output));
-}
+};
 
 const setLoveLace = (output: Output, lovelace: bigint): Output => {
   let lovelaceSet = false;
@@ -1456,41 +1552,6 @@
       asset.quantity = lovelace.toString();
       lovelaceSet = true;
       break;
-=======
-    // Evaluating the transaction
-    if (this.evaluator) {
-      const txEvaluation = await this.evaluator
-        .evaluateTx(
-          txHex,
-          Object.values(this.meshTxBuilderBody.inputsForEvaluation) as UTxO[],
-          this.meshTxBuilderBody.chainedTxs,
-        )
-        .catch((error) => {
-          if (error instanceof Error) {
-            throw new Error(
-              `Tx evaluation failed: ${error.message} \n For txHex: ${txHex}`,
-            );
-          } else if (typeof error === "string") {
-            throw new Error(
-              `Tx evaluation failed: ${error} \n For txHex: ${txHex}`,
-            );
-          } else if (typeof error === "object") {
-            throw new Error(
-              `Tx evaluation failed: ${JSON.stringify(error)} \n For txHex: ${txHex}`,
-            );
-          } else {
-            throw new Error(
-              `Tx evaluation failed: ${String(error)} \n For txHex: ${txHex}`,
-            );
-          }
-        });
-      this.updateRedeemer(this.meshTxBuilderBody, txEvaluation);
-      txHex = this.serializer.serializeTxBody(
-        this.meshTxBuilderBody,
-        this._protocolParams,
-        balanced,
-      );
->>>>>>> 0297e6e3
     }
   }
 
@@ -1501,11 +1562,11 @@
     });
   }
   return output;
-}
+};
 
 const getLovelace = (output: Output): bigint => {
   for (let asset of output.amount) {
-    if (asset.unit === 'lovelace') {
+    if (asset.unit === "lovelace") {
       return BigInt(asset.quantity);
     }
   }
