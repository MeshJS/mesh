{
  "name": "@meshsdk/core-cst",
<<<<<<< HEAD
  "version": "1.9.0-beta.22",
=======
  "version": "1.9.0-beta.24",
>>>>>>> e7da6355
  "description": "Types and utilities functions between Mesh and cardano-js-sdk",
  "main": "./dist/index.cjs",
  "browser": "./dist/index.js",
  "module": "./dist/index.js",
  "types": "./dist/index.d.ts",
  "type": "module",
  "exports": {
    ".": {
      "types": "./dist/index.d.ts",
      "import": "./dist/index.js",
      "require": "./dist/index.cjs"
    }
  },
  "files": [
    "dist/**"
  ],
  "scripts": {
    "build:mesh": "tsup src/index.ts --format esm,cjs --dts",
    "clean": "rm -rf .turbo && rm -rf dist && rm -rf node_modules",
    "dev": "tsup src/index.ts --format esm,cjs --watch --dts",
    "format": "prettier --check . --ignore-path ../../.gitignore",
    "lint": "eslint",
    "pack": "npm pack --pack-destination=./dist",
    "test": "jest"
  },
  "devDependencies": {
    "@meshsdk/configs": "*",
    "@types/bn.js": "^5.1.5",
    "eslint": "^8.57.0",
    "ts-jest": "^29.1.4",
    "tsup": "^8.0.2",
    "typedoc": "^0.26.3",
    "typescript": "^5.3.3"
  },
  "dependencies": {
    "@cardano-sdk/core": "^0.45.5",
    "@cardano-sdk/crypto": "^0.2.2",
    "@cardano-sdk/util": "^0.15.5",
    "@harmoniclabs/cbor": "1.3.0",
    "@harmoniclabs/plutus-data": "1.2.4",
    "@harmoniclabs/uplc": "1.2.4",
<<<<<<< HEAD
    "@meshsdk/common": "1.9.0-beta.22",
=======
    "@meshsdk/common": "1.9.0-beta.24",
>>>>>>> e7da6355
    "@types/base32-encoding": "^1.0.2",
    "base32-encoding": "^1.0.0",
    "bech32": "^2.0.0",
    "blakejs": "^1.2.1",
    "bn.js": "^5.2.0"
  },
  "overrides": {
    "@cardano-sdk/crypto": {
      "pbkdf2": "crypto"
    }
  },
  "prettier": "@meshsdk/configs/prettier",
  "publishConfig": {
    "access": "public"
  },
  "license": "Apache-2.0",
  "keywords": [
    "cardano",
    "ada",
    "web3",
    "blockchain",
    "sdk"
  ]
}<|MERGE_RESOLUTION|>--- conflicted
+++ resolved
@@ -1,10 +1,6 @@
 {
   "name": "@meshsdk/core-cst",
-<<<<<<< HEAD
-  "version": "1.9.0-beta.22",
-=======
   "version": "1.9.0-beta.24",
->>>>>>> e7da6355
   "description": "Types and utilities functions between Mesh and cardano-js-sdk",
   "main": "./dist/index.cjs",
   "browser": "./dist/index.js",
@@ -46,11 +42,7 @@
     "@harmoniclabs/cbor": "1.3.0",
     "@harmoniclabs/plutus-data": "1.2.4",
     "@harmoniclabs/uplc": "1.2.4",
-<<<<<<< HEAD
-    "@meshsdk/common": "1.9.0-beta.22",
-=======
     "@meshsdk/common": "1.9.0-beta.24",
->>>>>>> e7da6355
     "@types/base32-encoding": "^1.0.2",
     "base32-encoding": "^1.0.0",
     "bech32": "^2.0.0",
