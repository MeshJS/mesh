import {
  KoiosSupportedNetworks,
  MaestroSupportedNetworks,
} from "@meshsdk/core";

import Input from "~/components/form/input";
import InputTable from "~/components/sections/input-table";
import { useProviders } from "~/hooks/useProviders";
import Select from "../form/select";

export default function BlockchainProviderKey({
  provider,
}: {
  provider: string;
}) {
  const blockfrostKey = useProviders((state) => state.blockfrostKey);
  const setBlockfrostKey = useProviders((state) => state.setBlockfrostKey);
  const koiosKey = useProviders((state) => state.koiosKey);
  const setKoiosKey = useProviders((state) => state.setKoiosKey);
  const maestroKey = useProviders((state) => state.maestroKey);
  const setMaestroKey = useProviders((state) => state.setMaestroKey);
  const yaciUrl = useProviders((state) => state.yaciUrl);
  const setYaciUrl = useProviders((state) => state.setYaciUrl);
  const ogmiosUrl = useProviders((state) => state.ogmiosUrl);
  const setOgmiosUrl = useProviders((state) => state.setOgmiosUrl);
<<<<<<< HEAD
  const utxorpc = useProviders((state) => state.utxorpc);
  const setUTxORPC = useProviders((state) => state.setUTxORPC);
=======
  const hydraUrl = useProviders((state) => state.hydraUrl);
  const setHydraUrl = useProviders((state) => state.setHydraUrl);
>>>>>>> 8500c9d7

  if (provider == "maestro") {
    return (
      <InputTable
        listInputs={[
          <Input
            value={maestroKey?.apiKey || ""}
            onChange={(e) =>
              setMaestroKey(maestroKey?.network || "Preprod", e.target.value)
            }
            placeholder="API Key"
            label="API Key"
            type="password"
            key={0}
          />,
          <Select
            id="selectNetwork"
            options={{
              Preprod: "Preprod",
              Preview: "Preview",
              Mainnet: "Mainnet",
            }}
            value={maestroKey?.network || "Preprod"}
            onChange={(e) =>
              setMaestroKey(
                e.target.value as MaestroSupportedNetworks,
                maestroKey?.apiKey || "",
              )
            }
            label="Select network"
            key={1}
          />,
        ]}
      />
    );
  }

  if (provider == "blockfrost") {
    return (
      <InputTable
        listInputs={[
          <Input
            value={blockfrostKey ?? ""}
            onChange={(e) => setBlockfrostKey(e.target.value)}
            placeholder="API Key"
            label="API Key"
            type="password"
            key={0}
          />,
        ]}
      />
    );
  }

  if (provider == "koios") {
    return (
      <InputTable
        listInputs={[
          <Input
            value={koiosKey?.apiKey || ""}
            onChange={(e) =>
              setKoiosKey(koiosKey?.network || "preprod", e.target.value)
            }
            placeholder="API Key"
            label="API Key"
            type="password"
            key={0}
          />,
          <Select
            id="selectNetwork"
            options={{
              api: "api",
              preview: "preview",
              preprod: "preprod",
              guild: "guild",
            }}
            value={koiosKey?.network || "preprod"}
            onChange={(e) =>
              setKoiosKey(
                e.target.value as KoiosSupportedNetworks,
                koiosKey?.apiKey || "",
              )
            }
            label="Select network"
            key={1}
          />,
        ]}
      />
    );
  }

  if (provider == "yaci") {
    return (
      <InputTable
        listInputs={[
          <Input
            value={yaciUrl}
            onChange={(e) => setYaciUrl(e.target.value)}
            placeholder="Instance URL"
            label="Instance URL"
            type="password"
            key={0}
          />,
        ]}
      />
    );
  }

  if (provider == "ogmios") {
    return (
      <InputTable
        listInputs={[
          <Input
            value={ogmiosUrl}
            onChange={(e) => setOgmiosUrl(e.target.value)}
            placeholder="Instance URL"
            label="Instance URL"
            type="password"
            key={0}
          />,
        ]}
      />
    );
  }

  if (provider == "hydra") {
    return (
      <InputTable
        listInputs={[
          <Input
            value={hydraUrl ?? ""}
            onChange={(e) => setHydraUrl(e.target.value)}
            placeholder="e.g. http://123.45.67.890:4001"
            label="Hydra Head URL and Port"
            type="password"
            key={0}
          />,
        ]}
      />
    );
  }

  if (provider == "utxorpc") {
    return (
      <InputTable
        listInputs={[
          <Input
            value={utxorpc.url}
            onChange={(e) => setUTxORPC(e.target.value, utxorpc.key)}
            placeholder="Instance URL"
            label="Instance URL"
            key={0}
          />,
          <Input
            value={utxorpc.key}
            onChange={(e) => setUTxORPC(utxorpc.url, e.target.value)}
            placeholder="Key"
            label="Key"
            type="password"
            key={1}
          />,
        ]}
      />
    );
  }

  return <></>;
}<|MERGE_RESOLUTION|>--- conflicted
+++ resolved
@@ -23,13 +23,10 @@
   const setYaciUrl = useProviders((state) => state.setYaciUrl);
   const ogmiosUrl = useProviders((state) => state.ogmiosUrl);
   const setOgmiosUrl = useProviders((state) => state.setOgmiosUrl);
-<<<<<<< HEAD
   const utxorpc = useProviders((state) => state.utxorpc);
   const setUTxORPC = useProviders((state) => state.setUTxORPC);
-=======
   const hydraUrl = useProviders((state) => state.hydraUrl);
   const setHydraUrl = useProviders((state) => state.setHydraUrl);
->>>>>>> 8500c9d7
 
   if (provider == "maestro") {
     return (
