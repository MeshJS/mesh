import { persistNSync } from "persist-and-sync";
import { create } from "zustand";

import { KoiosSupportedNetworks } from "@meshsdk/core";

interface State {
  blockfrostKey: string | undefined;
  setBlockfrostKey: (key: string) => void;
  maestroKey:
    | { network: "Mainnet" | "Preprod" | "Preview"; apiKey: string }
    | undefined;
  setMaestroKey: (
    network: "Mainnet" | "Preprod" | "Preview",
    apiKey: string,
  ) => void;
  koiosKey: { network: KoiosSupportedNetworks; apiKey: string } | undefined;
  setKoiosKey: (network: KoiosSupportedNetworks, apiKey: string) => void;
  yaciUrl: string;
  setYaciUrl: (url: string) => void;
  ogmiosUrl: string;
  setOgmiosUrl: (url: string) => void;
<<<<<<< HEAD
  utxorpc: { url: string; key: string };
  setUTxORPC: (url: string, key: string) => void;
=======
  hydraUrl: string;
  setHydraUrl: (url: string) => void;
>>>>>>> 8500c9d7
}

export const useProviders = create<State>(
  persistNSync(
    (set) => ({
      blockfrostKey: undefined,
      setBlockfrostKey: (key) => set({ blockfrostKey: key }),
      maestroKey: undefined,
      setMaestroKey: (network, apiKey) =>
        set({ maestroKey: { network, apiKey } }),
      koiosKey: undefined,
      setKoiosKey: (network, apiKey) => set({ koiosKey: { network, apiKey } }),
      yaciUrl: "https://yaci-node.meshjs.dev/api/v1/",
      setYaciUrl: (url) => set({ yaciUrl: url }),
      ogmiosUrl: "",
      setOgmiosUrl: (url) => set({ ogmiosUrl: url }),
<<<<<<< HEAD
      utxorpc: { url: "http://localhost:50051", key: "api-key" },
      setUTxORPC: (url, key) => set({ utxorpc: { url, key } }),
=======
      hydraUrl: "",
      setHydraUrl: (url) => set({ hydraUrl: url }),
>>>>>>> 8500c9d7
    }),
    { name: "mesh-providers" },
  ),
);<|MERGE_RESOLUTION|>--- conflicted
+++ resolved
@@ -19,13 +19,10 @@
   setYaciUrl: (url: string) => void;
   ogmiosUrl: string;
   setOgmiosUrl: (url: string) => void;
-<<<<<<< HEAD
   utxorpc: { url: string; key: string };
   setUTxORPC: (url: string, key: string) => void;
-=======
   hydraUrl: string;
   setHydraUrl: (url: string) => void;
->>>>>>> 8500c9d7
 }
 
 export const useProviders = create<State>(
@@ -42,13 +39,10 @@
       setYaciUrl: (url) => set({ yaciUrl: url }),
       ogmiosUrl: "",
       setOgmiosUrl: (url) => set({ ogmiosUrl: url }),
-<<<<<<< HEAD
       utxorpc: { url: "http://localhost:50051", key: "api-key" },
       setUTxORPC: (url, key) => set({ utxorpc: { url, key } }),
-=======
       hydraUrl: "",
       setHydraUrl: (url) => set({ hydraUrl: url }),
->>>>>>> 8500c9d7
     }),
     { name: "mesh-providers" },
   ),
